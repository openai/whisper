--- conflicted
+++ resolved
@@ -10,11 +10,7 @@
 from .audio import SAMPLE_RATE, N_FRAMES, HOP_LENGTH, pad_or_trim, log_mel_spectrogram
 from .decoding import DecodingOptions, DecodingResult
 from .tokenizer import LANGUAGES, TO_LANGUAGE_CODE, get_tokenizer
-<<<<<<< HEAD
-from .utils import exact_div, format_timestamp, optional_int, optional_float, str2bool, write_txt, write_vtt
-=======
-from .utils import exact_div, format_timestamp, optional_int, optional_float, str2bool, write_vtt, write_srt
->>>>>>> 520796a3
+from .utils import exact_div, format_timestamp, optional_int, optional_float, str2bool, write_txt, write_vtt, write_srt
 
 if TYPE_CHECKING:
     from .model import Whisper

--- conflicted
+++ resolved
@@ -289,19 +289,11 @@
         audio_basename = os.path.basename(audio_path)
 
         # save TXT
-<<<<<<< HEAD
-        with open(os.path.join(output_dir, audio_path + ".txt"), "w", encoding="utf-8") as txt:
+        with open(os.path.join(output_dir, audio_basename + ".txt"), "w", encoding="utf-8") as txt:
             print(result["text"], file=txt)
 
         # save VTT
-        with open(os.path.join(output_dir, audio_path + ".vtt"), "w", encoding="utf-8") as vtt:
-=======
-        with open(os.path.join(output_dir, audio_basename + ".txt"), "w") as txt:
-            print(result["text"], file=txt)
-
-        # save VTT
-        with open(os.path.join(output_dir, audio_basename + ".vtt"), "w") as vtt:
->>>>>>> 759e8d47
+        with open(os.path.join(output_dir, audio_basename + ".vtt"), "w", encoding="utf-8") as vtt:
             write_vtt(result["segments"], file=vtt)
 
 
